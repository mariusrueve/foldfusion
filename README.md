<<<<<<< HEAD
# foldfusion
=======
# FoldFusion: AlphaFold Structure Enrichment Pipeline
>>>>>>> ba195528

FoldFusion is a comprehensive computational pipeline designed to enhance AlphaFold protein structures by transplanting ligands from experimental PDB structures. The pipeline combines multiple state-of-the-art bioinformatics tools to identify suitable binding sites, align structures, extract ligands, and optimize their placement in target protein structures.

## Overview

AlphaFold has revolutionized structural biology by providing high-quality protein structure predictions. However, these structures lack experimental binding partners (ligands), which are crucial for understanding protein function and drug design. FoldFusion addresses this limitation by systematically transplanting ligands from experimental structures into AlphaFold models.

## Pipeline Workflow

The FoldFusion pipeline consists of the following stages:

1. **AlphaFold Structure Retrieval**: Downloads and preprocesses protein structures from the AlphaFold Database
2. **Binding Site Prediction**: Uses DoGSite3 to identify potential ligand binding sites
3. **Structure Alignment**: Employs SIENA to find experimental structures with similar binding sites
4. **Ligand Extraction**: Extracts ligands from aligned experimental structures
5. **Ligand Optimization**: Optimizes ligand placement using JAMDA scorer
6. **Quality Assessment**: Evaluates results using Local RMSD and Transplant Clash Score metrics

## Key Features

- **Automated Processing**: Handles multiple UniProt IDs in batch mode
- **Quality Control**: Filters unreliable regions based on pLDDT scores
- **Comprehensive Evaluation**: Provides detailed quality metrics for all results
- **Robust Error Handling**: Graceful handling of failures with detailed logging
- **Configurable Parameters**: Flexible configuration through TOML files
- **Professional Logging**: Comprehensive logging with rotation and multiple output formats

## Installation

### Prerequisites

- Python 3.9 or higher
- External bioinformatics tools (see Configuration section)
- Required Python packages (automatically installed)

### Setup

```bash
# Clone the repository
git clone <repository-url>
cd foldfusion-poc

# Install using uv (recommended) or pip
uv sync  # or pip install -e .

# Verify installation
python -m foldfusion --help
```

## Configuration

FoldFusion uses TOML configuration files to specify all pipeline parameters. Create a `config.toml` file based on the provided template:

```toml
# Logging configuration
log_level = "INFO"  # DEBUG, INFO, WARNING, ERROR, CRITICAL
log_file = "foldfusion_pipeline.log"

# Input/Output settings
uniprot_ids = [
    "Q8CA95",
    "Q9QYJ6", 
    "Q9Y233"
]
output_dir = "results"

# External tool executables (adjust paths as needed)
dogsite3_executable = "/path/to/dogsite3"
siena_executable = "/path/to/siena"
siena_db_executable = "/path/to/siena_db"
ligand_extractor_executable = "/path/to/ligand_extractor"
jamda_scorer_executable = "/path/to/jamda_scorer"

# PDB database configuration
pdb_directory = "/path/to/pdb/files"
pdb_format = 1  # 0 = .ent.gz, 1 = .pdb
siena_db_database_path = "/path/to/siena.db"

# Pipeline parameters
siena_max_alignments = 10
```

### Required External Tools

The pipeline requires the following external tools to be installed and accessible:

- **DoGSite3**: Binding site prediction
- **SIENA**: Structure alignment
- **Ligand Extractor**: Ligand extraction from PDB structures
- **JAMDA Scorer**: Ligand pose optimization

## Usage

### Basic Usage

```python
from foldfusion import FoldFusion

# Initialize pipeline with configuration
pipeline = FoldFusion("config.toml")

# Run complete pipeline
pipeline.run()
```

### Command Line Usage

```bash
# Run with default configuration
python main.py

# Or run the module directly
python -m foldfusion config.toml
```

### Programmatic Usage

```python
from foldfusion import FoldFusion
from pathlib import Path

# Initialize with custom configuration
config_path = Path("custom_config.toml")
pipeline = FoldFusion(str(config_path))

# Run pipeline
try:
    pipeline.run()
    print("Pipeline completed successfully")
except Exception as e:
    print(f"Pipeline failed: {e}")
```

## Output Structure

The pipeline generates a structured output directory for each processed protein:

```
results/
├── Results/
│   ├── Q8CA95/
│   │   ├── AlphaFold/
│   │   │   ├── AF-Q8CA95-F1-model_v4.pdb
│   │   │   └── AF-Q8CA95-F1-model_v4_processed.pdb
│   │   ├── Dogsite3/
│   │   │   └── [binding site predictions]
│   │   ├── Siena/
│   │   │   └── [structure alignments]
│   │   ├── LigandExtractor/
│   │   │   └── [extracted ligands]
│   │   ├── JamdaScorer/
│   │   │   └── [optimized ligands]
│   │   └── evaluation_results.json
│   └── Q9QYJ6/
│       └── [similar structure]
├── Evaluation/
│   ├── evaluation.json
│   └── [quality assessment results]
├── SienaDB/
│   └── siena_db
└── foldfusion_pipeline.log
```

## Quality Metrics

FoldFusion provides comprehensive quality assessment using established metrics:

### Local RMSD

- Measures structural alignment quality near binding sites
- **Good**: < 0.92 Å
- **Medium**: 0.92 - 3.10 Å  
- **Poor**: > 3.10 Å

### Transplant Clash Score (TCS)

- Measures steric clashes between ligands and protein
- **Good**: < 0.64 Å
- **Medium**: 0.64 - 1.27 Å
- **Poor**: > 1.27 Å

## Logging

The pipeline provides comprehensive logging with the following features:

- **Multiple log levels**: DEBUG, INFO, WARNING, ERROR, CRITICAL
- **File rotation**: Automatic log rotation to manage disk space
- **Structured output**: Consistent formatting with timestamps and module names
- **Error tracking**: Detailed error messages with stack traces
- **Progress monitoring**: Real-time progress updates during execution

Log files are automatically rotated when they exceed 10MB, keeping up to 5 backup files.

## Error Handling

FoldFusion is designed with robust error handling:

- **Graceful degradation**: Failures in individual proteins don't stop the entire pipeline
- **Detailed error reporting**: Comprehensive error messages with context
- **Recovery mechanisms**: Automatic retry for transient failures
- **Validation checks**: Pre-execution validation of configuration and dependencies

## Contributing

We welcome contributions to FoldFusion! Please follow these guidelines:

1. Fork the repository
2. Create a feature branch
3. Implement your changes with appropriate tests
4. Ensure code follows the established style guidelines
5. Submit a pull request with a clear description

### Development Setup

```bash
# Install development dependencies
uv sync --dev

# Run tests
make test

# Run linting
make lint

# Format code
make format
```

## License

This project is licensed under the [appropriate license]. See LICENSE file for details.

## Citation

If you use FoldFusion in your research, please cite:

```
[Citation details to be added]
```

## Support

For questions, issues, or feature requests:

- Open an issue on GitHub
- Contact the development team
- Check the documentation for common solutions

## Changelog

### Version 1.0.0

- Initial release
- Complete pipeline implementation
- Comprehensive documentation
- Quality assessment metrics
- Professional logging system<|MERGE_RESOLUTION|>--- conflicted
+++ resolved
@@ -1,8 +1,4 @@
-<<<<<<< HEAD
-# foldfusion
-=======
 # FoldFusion: AlphaFold Structure Enrichment Pipeline
->>>>>>> ba195528
 
 FoldFusion is a comprehensive computational pipeline designed to enhance AlphaFold protein structures by transplanting ligands from experimental PDB structures. The pipeline combines multiple state-of-the-art bioinformatics tools to identify suitable binding sites, align structures, extract ligands, and optimize their placement in target protein structures.
 
